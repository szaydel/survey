package survey

import (
	"github.com/AlecAivazis/survey/terminal"
	"github.com/chzyer/readline"
)

// Input is a regular text input that prints each character the user types on the screen
// and accepts the input with the enter key.
type Input struct {
	renderer
	Message string
	Default string
}

// data available to the templates when processing
type InputTemplateData struct {
	Input
	Answer string
}

// Templates with Color formatting. See Documentation: https://github.com/mgutz/ansi#style-format
var InputQuestionTemplate = `
{{- color "green+hb"}}? {{color "reset"}}
{{- color "default+hb"}}{{ .Message }} {{color "reset"}}
{{- if .Answer}}
  {{- color "cyan"}}{{.Answer}}{{color "reset"}}{{"\n"}}
{{- else }}
  {{- if .Default}}{{color "white"}}({{.Default}}) {{color "reset"}}{{end}}
{{- end}}`

func (i *Input) Prompt(rl *readline.Instance) (line interface{}, err error) {
	// render the template
	err = i.render(
		InputQuestionTemplate,
		InputTemplateData{Input: *i},
	)
	if err != nil {
		return "", err
	}
	rl.SetConfig(simpleReadlineConfig)

	// get the next line
<<<<<<< HEAD
	ans, err := rl.Readline()
	// readline will echo the \n so we need to jump back up one row
	terminal.CursorUp(1)
	return ans, err
=======
	line, err = rl.Readline()

	// if the line is empty
	if line == "" {
		// use the default value
		line = i.Default
	}

	// we're done
	return line, err
>>>>>>> c10cbbc7
}

func (i *Input) Cleanup(rl *readline.Instance, val interface{}) error {
	return i.render(
		InputQuestionTemplate,
		InputTemplateData{Input: *i, Answer: val.(string)},
	)
}<|MERGE_RESOLUTION|>--- conflicted
+++ resolved
@@ -41,13 +41,9 @@
 	rl.SetConfig(simpleReadlineConfig)
 
 	// get the next line
-<<<<<<< HEAD
-	ans, err := rl.Readline()
+	line, err = rl.Readline()
 	// readline will echo the \n so we need to jump back up one row
 	terminal.CursorUp(1)
-	return ans, err
-=======
-	line, err = rl.Readline()
 
 	// if the line is empty
 	if line == "" {
@@ -57,7 +53,6 @@
 
 	// we're done
 	return line, err
->>>>>>> c10cbbc7
 }
 
 func (i *Input) Cleanup(rl *readline.Instance, val interface{}) error {
